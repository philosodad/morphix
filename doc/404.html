--- conflicted
+++ resolved
@@ -5,21 +5,9 @@
     <meta http-equiv="x-ua-compatible" content="ie=edge">
     <meta name="viewport" content="width=device-width, initial-scale=1.0">
     <meta name="generator" content="ExDoc v0.18.3">
-<<<<<<< HEAD
     <title>404 – morphix v0.5.0</title>
     <link rel="stylesheet" href="dist/app-091c05798a.css" />
-    
     <script src="dist/sidebar_items-45a4f8fbb8.js"></script>
-=======
-    <title>404 – morphix v0.4.0</title>
-    <link rel="stylesheet" href="dist/app-091c05798a.css" />
-    
-    <script src="dist/sidebar_items-dc60ae2f86.js"></script>
->>>>>>> 05c54f81
-    
-    
-    
-    
   </head>
   <body data-type="extras">
     <script>try { if(localStorage.getItem('night-mode')) document.body.className += ' night-mode'; } catch (e) { }</script>
@@ -42,11 +30,7 @@
         morphix
       </h1>
       <h2 class="sidebar-projectVersion">
-<<<<<<< HEAD
         v0.5.0
-=======
-        v0.4.0
->>>>>>> 05c54f81
       </h2>
     </div>
     
